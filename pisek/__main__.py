--- conflicted
+++ resolved
@@ -25,54 +25,9 @@
 from pisek.util import eprint, clean_task_dir
 from pisek.license import license, license_gnu
 import pisek.cms as cms
-<<<<<<< HEAD
 from pisek.update_config import update
 from pisek.visualize import visualize_command
 from pisek.extract import extract
-=======
-from .visualize import visualize_command
-
-
-def eprint(*args, **kwargs):
-    print(*args, file=sys.stderr, **kwargs)
-
-
-class TextTestResultHideTraceback(unittest.TextTestResult):
-    def _exc_info_to_string(self, err, test):
-        """Converts a sys.exc_info()-style tuple of values into a string."""
-        exctype, value, tb = err
-        return f"{value}"
-
-
-def get_resultclass(args):
-    if args.pisek_traceback:
-        return None
-    return TextTestResultHideTraceback
-
-
-def run_tests(args, full=False, all_tests=False):
-    cwd = os.getcwd()
-    eprint(f"Testuji úlohu {cwd}")
-
-    suite = get_test_suite(
-        cwd,
-        timeout=args.timeout,
-        strict=args.strict,
-        no_checker=args.no_checker,
-        all_tests=all_tests,
-    )
-
-    runner = unittest.TextTestRunner(
-        verbosity=args.verbose, failfast=not full, resultclass=get_resultclass(args)
-    )
-    result = runner.run(suite)
-
-    return result
-
-
-def run_solution(args, unknown_args):
-    eprint(f"Spouštím program: {args.solution}")
->>>>>>> af600948
 
 PATH = '.'
 
@@ -223,7 +178,7 @@
         parser.add_argument(
             "--measured-stat",
             "-M",
-            default="wall_clock_time",
+            default="time",
             type=str,
             help="Stat to visualize. Only 'wall_clock_time' implemented so far.",
         )
@@ -271,7 +226,6 @@
     add_argument_no_checker(parser_test)
     add_argument_ninputs(parser_test)
     add_argument_clean(parser_test)
-<<<<<<< HEAD
     
     parser_run = subparsers.add_parser("run", help="Run target in server mode.")
     add_argument_timeout(parser_run)
@@ -279,14 +233,6 @@
     _parser_clean = subparsers.add_parser("clean", help="Clean directory")
 
     parser_visualize = subparsers.add_parser("visualize", help="Show solutions statistics and closeness to limit.")
-=======
-
-    _parser_clean = subparsers.add_parser("clean", help="vyčisti")
-
-    parser_visualize = subparsers.add_parser(
-        "visualize", help="Zobraz statistiky řešení a jak blízko jsou limitu."
-    )
->>>>>>> af600948
     add_argument_mode(parser_visualize)
     add_argument_no_subtasks(parser_visualize)
     add_argument_solutions(parser_visualize)
