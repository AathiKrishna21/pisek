# pisek cms - Tool for importing tasks from Pisek into CMS.
#
# Copyright (c)   2024        Benjamin Swart <benjaminswart@email.cz>

# This program is free software: you can redistribute it and/or modify
# it under the terms of the GNU General Public License as published by
# the Free Software Foundation, either version 3 of the License, or
# any later version.
#
# You should have received a copy of the GNU General Public License
# along with this program.  If not, see <https://www.gnu.org/licenses/>.

from typing import Optional
from cms.db.contest import Contest
from cms.db.task import Task
from cms.db.user import Participation, User
from cms.db.submission import Submission, File
from cms.db.filecacher import FileCacher
from cms.grading.language import Language
from cms.grading.languagemanager import get_language
from sqlalchemy.orm.exc import NoResultFound
from sqlalchemy.orm import Session
from os import path
from datetime import datetime, timezone

from pisek.env.env import Env
from pisek.config.task_config import SolutionConfig, TaskConfig
from pisek.utils.colors import ColorSettings
from pisek.utils.paths import TaskPath
from pisek.utils.text import eprint


def get_participation(session: Session, task: Task, username: str) -> Participation:
    if task.contest_id is None:
        raise RuntimeError("The task is not part of any contest")

    try:
        return (
            session.query(Participation)
            .join(User)
            .filter(Participation.contest_id == task.contest_id)
            .filter(User.username == username)
            .one()
        )
    except NoResultFound as e:
        raise RuntimeError(
            f'There is no user named "{username}" in the given contest'
        ) from e


def submit_all(
    session: Session, env: Env, task: Task, participation: Participation
) -> list[tuple[str, Submission]]:
    config = env.config

    files = FileCacher()
    submissions = []

    for name, solution in config.solutions.items():
        submission = submit(session, files, env, solution, task, participation)
        if submission is not None:
            submissions.append((name, submission))

    return submissions


def submit(
    session: Session,
    files: FileCacher,
    env: Env,
    solution: SolutionConfig,
    task: Task,
    participation: Participation,
) -> Submission:
    resolved = resolve_solution(task.contest, env, solution)
    if resolved is None:
        return None
    file_path, language = resolved

    if len(task.submission_format) != 1:
        raise RuntimeError(
            "Cannot submit solutions to tasks that require multiple files"
        )

    digest = files.put_file_from_path(file_path.path, f"Solution to task {task.id}")
    submission = get_submission_of_digest(session, digest, language, task)

    if submission is not None:
        return submission

    submission = Submission(
        timestamp=datetime.now(timezone.utc).replace(tzinfo=None),
        language=language.name,
        participation=participation,
        task=task,
        comment=solution.name,
    )
    session.add(submission)

    filename = task.submission_format[0]
    session.add(File(filename=filename, digest=digest, submission=submission))

    return submission


def get_submission(
    session: Session,
    files: FileCacher,
    env: Env,
    solution: SolutionConfig,
    task: Task,
) -> Optional[Submission]:
    if task.contest is None:
        raise RuntimeError("The task is not part of any contest")

    resolved = resolve_solution(task.contest, env, solution)
    if resolved is None:
        return None
    file_path, language = resolved

    digest = files.put_file_from_path(file_path.path, f"Solution to task {task.name}")

    return get_submission_of_digest(session, digest, language, task)


def get_submission_of_digest(
    session: Session,
    digest: str,
    language: Language,
    task: Task,
) -> Optional[Submission]:
    return (
        session.query(Submission)
        .join(File)
        .filter(Submission.task == task)
        .filter(Submission.language == language.name)
        .filter(File.digest == digest)
        .order_by(Submission.timestamp.desc())
        .first()
    )


def resolve_solution(
    contest: Contest, env: Env, solution: SolutionConfig
<<<<<<< HEAD
) -> tuple[TaskPath, Language]:
    sources = solution.run.build.sources
    if len(sources) != 1:
        raise RuntimeError(
            "For CMS import there must be exactly one source:\n  "
            + " ".join(map(lambda p: p.col(env), sources))
        )
    source: TaskPath = sources[0]
=======
) -> Optional[tuple[TaskPath, Language]]:
    source: TaskPath = env.config.solution_path(solution.name)
>>>>>>> e34fdac6

    for language_name in contest.languages:
        language: Language = get_language(language_name)

        for ext in language.source_extensions:
            if source.name.endswith(ext):
                return source, language

            file_path = source.replace_suffix(ext)

            if path.isfile(file_path.path):
                return file_path, language

    eprint(
        ColorSettings.colored(
            f"Skipping {source}, as it isn't available in any enabled language",
            "yellow",
        )
    )
    return None<|MERGE_RESOLUTION|>--- conflicted
+++ resolved
@@ -142,8 +142,7 @@
 
 def resolve_solution(
     contest: Contest, env: Env, solution: SolutionConfig
-<<<<<<< HEAD
-) -> tuple[TaskPath, Language]:
+) -> Optional[tuple[TaskPath, Language]]:
     sources = solution.run.build.sources
     if len(sources) != 1:
         raise RuntimeError(
@@ -151,10 +150,6 @@
             + " ".join(map(lambda p: p.col(env), sources))
         )
     source: TaskPath = sources[0]
-=======
-) -> Optional[tuple[TaskPath, Language]]:
-    source: TaskPath = env.config.solution_path(solution.name)
->>>>>>> e34fdac6
 
     for language_name in contest.languages:
         language: Language = get_language(language_name)
