--- conflicted
+++ resolved
@@ -69,7 +69,6 @@
     judge = auto()
 
 
-<<<<<<< HEAD
 class CMSFeedbackLevel(StrEnum):
     full = auto()
     restricted = auto()
@@ -81,10 +80,7 @@
     max_tokened_last = auto()
 
 
-GLOBAL_KEYS = [
-=======
 _GLOBAL_KEYS = [
->>>>>>> 910f4e9d
     ("task", "name"),
     ("task", "contest_type"),
     ("task", "task_type"),
@@ -497,7 +493,6 @@
         return args
 
 
-<<<<<<< HEAD
 class CMSConfig(BaseEnv):
     title: str
     submission_format: ListStr
@@ -560,10 +555,7 @@
         return f"{name}.%l"
 
 
-def get_section_and_key(location: tuple[Any, ...]) -> str:
-=======
 def _get_section_and_key(location: tuple[Any, ...]) -> str:
->>>>>>> 910f4e9d
     def take_ith(l: list, i: int) -> list:
         return list(map(lambda x: x[i], l))
 
