--- conflicted
+++ resolved
@@ -222,12 +222,9 @@
                             wt,
                             pool_item.stdout,
                             pool_item.stderr,
-<<<<<<< HEAD
-                            f"Timeout after {pool_item.time_limit}s",
-=======
+
                             stderr_text,
                             f"Timeout after {timeout}",
->>>>>>> f44c4f6f
                         )
                     )
                 else:
