# pisek  - Tool for developing tasks for programming competitions.
#
# Copyright (c)   2024        Antonín Maloň  <git@tonyl.eu>
# Copyright (c)   2024        Daniel Skýpala <daniel@honza.info>

# This program is free software: you can redistribute it and/or modify
# it under the terms of the GNU General Public License as published by
# the Free Software Foundation, either version 3 of the License, or
# any later version.
#
# You should have received a copy of the GNU General Public License
# along with this program.  If not, see <https://www.gnu.org/licenses/>.

from typing import Any, NoReturn, Optional

from pisek.utils.text import tab
from pisek.env.env import Env
from pisek.config.config_types import ProgramType
from pisek.config.task_config import RunConfig
from pisek.utils.paths import TaskPath, InputPath, LogPath
from pisek.task_jobs.program import ProgramsJob, RunResultKind
from pisek.task_jobs.data.testcase_info import TestcaseInfo

from .base_classes import GeneratorListInputs, GenerateInput, GeneratorTestDeterminism


class PisekV1ListInputs(GeneratorListInputs):
    """Lists all inputs for pisek-v1 generator."""

    def __init__(self, env: Env, generator: RunConfig, **kwargs) -> None:
        super().__init__(env=env, generator=generator, **kwargs)

    def _run(self) -> list[TestcaseInfo]:
        testcase_infos = []
        input_names: set[str] = set()
        self._create_inputs_list()
        for i, line in enumerate(self._get_input_lines()):
            testcase_info = self._get_testcase_info_from_line(line, i)
            if testcase_info.name in input_names:
                self._line_invalid(
                    i, line, f"Input '{testcase_info.name}' already listed"
                )
            input_names.add(testcase_info.name)
            testcase_infos.append(testcase_info)
        return testcase_infos

    def _get_testcase_info_from_line(self, line: str, line_index: int) -> TestcaseInfo:
        line = line.rstrip("\n")
        if not line:
            self._line_invalid(line_index, line, "Line empty")

        args = line.split(" ")
        input_name = args[0]
        info_args: dict[str, Any] = {}

        for arg in args[1:]:
            if "=" not in arg:
                self._line_invalid(line_index, line, "Missing '='")
            parts = arg.split("=")
            if len(parts) != 2:
                self._line_invalid(line_index, line, "Too many '='")
            arg_name, arg_value = parts
            if arg_name in info_args:
                self._line_invalid(line_index, line, f"Repeated key '{arg_name}'")
            elif arg_name == "repeat":
                try:
                    repeat_times = int(arg_value)
                    assert repeat_times > 0
                except (ValueError, AssertionError):
                    self._line_invalid(
                        line_index, line, "'repeat' should be a positive number"
                    )

                info_args[arg_name] = repeat_times
            elif arg_name == "seeded":
                if arg_value not in ("true", "false"):
                    self._line_invalid(
                        line_index, line, "'seeded' should be 'true' or 'false'"
                    )
                info_args[arg_name] = arg_value == "true"
            else:
                self._line_invalid(line_index, line, f"Unknown argument: '{arg_name}'")

        if not info_args.get("seeded", True) and info_args.get("repeat", 1) > 1:
            self._line_invalid(
                line_index, line, "For unseeded input 'repeat' must be '1'"
            )

        return TestcaseInfo.generated(input_name, **info_args)

    def _line_invalid(self, line_index: int, contents: str, reason: str) -> NoReturn:
        contents = contents.rstrip("\n")
        message = (
            f"Inputs list invalid (line {line_index+1}) - {reason}:\n"
            f"{tab(self._colored(contents, 'yellow'))}\n"
            f"Generator:"
        )
        raise self._create_program_failure(
            message, self._run_result, status=False, stderr=False
        )

    def _create_inputs_list(self) -> None:
        self._run_result = self._run_program(
            ProgramType.gen,
            self.generator,
            stdout=self._get_inputs_list_path(),
            stderr=LogPath.generator_log(self.generator.name),
        )
        if self._run_result.kind != RunResultKind.OK:
            raise self._create_program_failure(
                f"{self.generator} failed to list inputs",
                self._run_result,
            )

    def _get_input_lines(self) -> list[str]:
        with self._open_file(self._get_inputs_list_path()) as f:
            return f.readlines()

    def _get_inputs_list_path(self):
        return TaskPath.data_path(self._env, "inputs_list")


class PisekV1GeneratorJob(ProgramsJob):
    """Abstract class for jobs with OnlineGenerator."""

    generator: RunConfig
    seed: Optional[int]
    testcase_info: TestcaseInfo
    input_path: InputPath

    def __init__(self, env: Env, *, name: str = "", **kwargs) -> None:
        super().__init__(env=env, name=name, **kwargs)

    def _gen(self) -> None:
        args = [self.testcase_info.name]

        if self.testcase_info.seeded:
            assert self.seed is not None
            if self.seed < 0:
                raise ValueError(f"seed {self.seed} is negative")
            args.append(f"{self.seed:016x}")

        result = self._run_program(
            ProgramType.gen,
            self.generator,
            args=args,
            stdout=self.input_path.to_raw(self._env.config.in_format),
            stderr=self.input_path.to_log(self.generator.name),
        )
        if result.kind != RunResultKind.OK:
            raise self._create_program_failure(
<<<<<<< HEAD
                f"{self.generator.name} failed on input {self.testcase_info.name}, seed {self.seed:016x}:",
=======
                f"{self.generator} failed on input {self.testcase_info.name}"
                + (":" if self.seed is None else f", seed {self.seed:016x}:"),
>>>>>>> e34fdac6
                result,
            )


class PisekV1Generate(PisekV1GeneratorJob, GenerateInput):
    """Generates input with given name."""

    pass


class PisekV1TestDeterminism(PisekV1GeneratorJob, GeneratorTestDeterminism):
    """Tests determinism of generating a given input."""

    pass<|MERGE_RESOLUTION|>--- conflicted
+++ resolved
@@ -149,12 +149,8 @@
         )
         if result.kind != RunResultKind.OK:
             raise self._create_program_failure(
-<<<<<<< HEAD
-                f"{self.generator.name} failed on input {self.testcase_info.name}, seed {self.seed:016x}:",
-=======
-                f"{self.generator} failed on input {self.testcase_info.name}"
+                f"{self.generator.name} failed on input {self.testcase_info.name}"
                 + (":" if self.seed is None else f", seed {self.seed:016x}:"),
->>>>>>> e34fdac6
                 result,
             )
 
