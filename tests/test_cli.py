"""
Tests the command-line interface.
"""

import os

import unittest
from io import StringIO
from unittest import mock

from util import TestFixture

from pisek.__main__ import main
from pisek.utils import util


def quote_test_suite_output(l):
    return util.quote_output("".join([x[1] for x in l]))


class TestCLI(TestFixture):
    def fixture_path(self):
        return "../fixtures/sum_cms/"

    def args(self):
<<<<<<< HEAD
        return [["test", "--timeout", "1"]]
=======
        return [["--timeout", "0.2"]]
>>>>>>> 00d2d439

    def runTest(self):
        if not self.fixture_path():
            return

        self.log_files()

        with mock.patch("sys.stdout", new=StringIO()) as std_out:
            with mock.patch("sys.stderr", new=StringIO()) as std_err:
                for args_i in self.args():
                    result = main(args_i)

                    self.assertFalse(
                        result,
                        f"Command failed: {' '.join(args_i)}",
                    )

        self.check_files()


class TestCLITestSolution(TestCLI):
    def args(self):
        return [["test", "solution", "solve"]]


class TestCLITestGenerator(TestCLI):
    def args(self):
        return [["test", "generator"]]


class TestCLIClean(TestCLI):
    def args(self):
        return [["clean"]]


class TestCLITestingLog(TestCLI):
    def args(self):
        return [["test", "--testing-log"]]

    def created_files(self):
        return ["testing_log.json"]


class TestCLIVisualize(TestCLI):
    def args(self):
        return [["test", "--testing-log"], ["visualize"]]

    def created_files(self):
        return ["testing_log.json"]


if __name__ == "__main__":
    unittest.main(verbosity=2)<|MERGE_RESOLUTION|>--- conflicted
+++ resolved
@@ -23,11 +23,7 @@
         return "../fixtures/sum_cms/"
 
     def args(self):
-<<<<<<< HEAD
-        return [["test", "--timeout", "1"]]
-=======
-        return [["--timeout", "0.2"]]
->>>>>>> 00d2d439
+        return [["test", "--timeout", "0.2"]]
 
     def runTest(self):
         if not self.fixture_path():
